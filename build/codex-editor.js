--- conflicted
+++ resolved
@@ -1289,21 +1289,16 @@
 
 var map = {
 	"./blockManager.js": 7,
-<<<<<<< HEAD
-	"./caret.js": 8,
-	"./events.js": 9,
-	"./keyboard.js": 10,
-=======
 	"./caret.js": 9,
 	"./events.js": 10,
->>>>>>> 6fd28f3d
-	"./renderer.js": 11,
-	"./sanitizer.js": 12,
-	"./saver.js": 14,
-	"./toolbar.js": 15,
-	"./toolbox.js": 16,
-	"./tools.js": 17,
-	"./ui.js": 18
+	"./keyboard.js": 11,
+	"./renderer.js": 12,
+	"./sanitizer.js": 13,
+	"./saver.js": 15,
+	"./toolbar.js": 16,
+	"./toolbox.js": 17,
+	"./tools.js": 18,
+	"./ui.js": 19
 };
 function webpackContext(req) {
 	return __webpack_require__(webpackContextResolve(req));
@@ -2670,7 +2665,7 @@
 /* WEBPACK VAR INJECTION */}.call(exports, __webpack_require__(0)))
 
 /***/ }),
-/* 11 */
+/* 12 */
 /***/ (function(module, exports, __webpack_require__) {
 
 "use strict";
@@ -2798,7 +2793,7 @@
 /* WEBPACK VAR INJECTION */}.call(exports, __webpack_require__(0), __webpack_require__(1)))
 
 /***/ }),
-/* 12 */
+/* 13 */
 /***/ (function(module, exports, __webpack_require__) {
 
 "use strict";
@@ -2876,7 +2871,7 @@
         _this.sanitizerConfig = config.settings ? config.settings.sanitizer : {};
 
         /** HTML Janitor library */
-        _this.sanitizerInstance = __webpack_require__(13);
+        _this.sanitizerInstance = __webpack_require__(14);
 
         return _this;
     }
@@ -2979,7 +2974,7 @@
 /* WEBPACK VAR INJECTION */}.call(exports, __webpack_require__(0), __webpack_require__(1)))
 
 /***/ }),
-/* 13 */
+/* 14 */
 /***/ (function(module, exports, __webpack_require__) {
 
 var __WEBPACK_AMD_DEFINE_FACTORY__, __WEBPACK_AMD_DEFINE_RESULT__;(function (root, factory) {
@@ -3174,7 +3169,7 @@
 
 
 /***/ }),
-/* 14 */
+/* 15 */
 /***/ (function(module, exports, __webpack_require__) {
 
 "use strict";
@@ -3465,7 +3460,7 @@
 /* WEBPACK VAR INJECTION */}.call(exports, __webpack_require__(0)))
 
 /***/ }),
-/* 15 */
+/* 16 */
 /***/ (function(module, exports, __webpack_require__) {
 
 "use strict";
@@ -3794,7 +3789,7 @@
 /* WEBPACK VAR INJECTION */}.call(exports, __webpack_require__(0), __webpack_require__(2)))
 
 /***/ }),
-/* 16 */
+/* 17 */
 /***/ (function(module, exports, __webpack_require__) {
 
 "use strict";
@@ -4059,7 +4054,7 @@
 /* WEBPACK VAR INJECTION */}.call(exports, __webpack_require__(0), __webpack_require__(2), __webpack_require__(1)))
 
 /***/ }),
-/* 17 */
+/* 18 */
 /***/ (function(module, exports, __webpack_require__) {
 
 "use strict";
@@ -4358,7 +4353,7 @@
 /* WEBPACK VAR INJECTION */}.call(exports, __webpack_require__(0), __webpack_require__(1)))
 
 /***/ }),
-/* 18 */
+/* 19 */
 /***/ (function(module, exports, __webpack_require__) {
 
 "use strict";
@@ -4557,7 +4552,7 @@
       /**
        * Load CSS
        */
-      var styles = __webpack_require__(19);
+      var styles = __webpack_require__(20);
 
       /**
        * Make tag
@@ -4975,10 +4970,10 @@
 /* WEBPACK VAR INJECTION */}.call(exports, __webpack_require__(0), __webpack_require__(2)))
 
 /***/ }),
-/* 19 */
+/* 20 */
 /***/ (function(module, exports, __webpack_require__) {
 
-exports = module.exports = __webpack_require__(20)(undefined);
+exports = module.exports = __webpack_require__(21)(undefined);
 // imports
 
 
@@ -4989,7 +4984,7 @@
 
 
 /***/ }),
-/* 20 */
+/* 21 */
 /***/ (function(module, exports) {
 
 /*
