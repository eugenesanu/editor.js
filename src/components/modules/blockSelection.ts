/**
 * @class BlockSelection
 * @classdesc Manages Block selection with shortcut CMD+A
 *
 * @module BlockSelection
 * @version 1.0.0
 */
import Module from '../__module';
import Block from '../block';
import _ from '../utils';
import $ from '../dom';

import SelectionUtils from '../selection';

export default class BlockSelection extends Module {

  /**
   * Sanitizer Config
   * @return {SanitizerConfig}
   */
  private get sanitizerConfig() {
    return {
      p: {},
      h1: {},
      h2: {},
      h3: {},
      h4: {},
      h5: {},
      h6: {},
      ol: {},
      ul: {},
      li: {},
      br: true,
      img: {
        src: true,
        width: true,
        height: true,
      },
      a: {
        href: true,
      },
      b: {},
      i: {},
      u: {},
    };
  }

  /**
   * Flag that identifies all Blocks selection
   * @return {boolean}
   */
  public get allBlocksSelected(): boolean {
    const {BlockManager} = this.Editor;

    return BlockManager.blocks.every((block) => block.selected === true);
  }

  /**
   * Set selected all blocks
   * @param {boolean} state
   */
  public set allBlocksSelected(state: boolean) {
    const {BlockManager} = this.Editor;

    BlockManager.blocks.forEach((block) => block.selected = state);
  }

  /**
   * Flag that identifies any Block selection
   * @return {boolean}
   */
  public get anyBlockSelected(): boolean {
    const {BlockManager} = this.Editor;

    return BlockManager.blocks.some((block) => block.selected === true);
  }

  /**
<<<<<<< HEAD
=======
   * Return selected Blocks array
   * @return {Block[]}
   */
  public get selectedBlocks(): Block[] {
    return this.Editor.BlockManager.blocks.filter((block: Block) => block.selected);
  }

  /**
   * Flag used to define block selection
   * First CMD+A defines it as true and then second CMD+A selects all Blocks
   * @type {boolean}
   */
  private needToSelectAll: boolean = false;

  /**
   * Flag used to define native input selection
   * In this case we allow double CMD+A to select Block
   * @type {boolean}
   */
  private nativeInputSelected: boolean = false;

  /**
   * Flag identifies any input selection
   * That means we can select whole Block
   * @type {boolean}
   */
  private readyToBlockSelection: boolean = false;

  /**
>>>>>>> 13dc0c9b
   * SelectionUtils instance
   * @type {SelectionUtils}
   */
  private selection: SelectionUtils;

  /**
   * Module Preparation
   * Registers Shortcuts CMD+A and CMD+C
   * to select all and copy them
   */
  public prepare(): void {
    const {Shortcuts} = this.Editor;

    /** Selection shortcut */
    Shortcuts.add({
      name: 'CMD+A',
      handler: (event) => {
        const {BlockManager} = this.Editor;
        /**
         * When one page consist of two or more EditorJS instances
         * Shortcut module tries to handle all events. Thats why Editor's selection works inside the target Editor, but
         * for others error occurs because nothing to select.
         *
         * Prevent such actions if focus is not inside the Editor
         */
        if (!BlockManager.currentBlock) {
          return;
        }

        this.handleCommandA(event);
      },
    });

    this.selection = new SelectionUtils();
  }

  /**
   * Remove selection of Block
   * @param {number?} index - Block index according to the BlockManager's indexes
   */
  public unSelectBlockByIndex(index?) {
    const {BlockManager} = this.Editor;

    let block;

    if (isNaN(index)) {
      block = BlockManager.currentBlock;
    } else {
      block = BlockManager.getBlockByIndex(index);
    }

    block.selected = false;
  }

  /**
   * Clear selection from Blocks
   *
   * @param {Event} reason - event caused clear of selection
   * @param {boolean} restoreSelection - if true, restore saved selection
   */
<<<<<<< HEAD
  public clearSelection(restoreSelection = false) {
    if (!this.anyBlockSelected || this.Editor.RectangleSelection.isRectActivated()) {
=======
  public clearSelection(reason?: Event, restoreSelection = false) {
    const {BlockManager, Caret, RectangleSelection} = this.Editor;

    this.needToSelectAll = false;
    this.nativeInputSelected = false;
    this.readyToBlockSelection = false;

    /**
     * If reason caused clear of the selection was printable key and any block is selected,
     * remove selected blocks and insert pressed key
     */
    if (this.anyBlockSelected && reason && reason instanceof KeyboardEvent && _.isPrintableKey(reason.keyCode)) {
      const indexToInsert = BlockManager.removeSelectedBlocks();

      BlockManager.insertInitialBlockAtIndex(indexToInsert, true);
      Caret.setToBlock(BlockManager.currentBlock);
      _.delay(() => {
        Caret.insertContentAtCaretPosition(reason.key);
      }, 20)();
    }

    this.Editor.CrossBlockSelection.clear(reason);

    if (!this.anyBlockSelected || RectangleSelection.isRectActivated()) {
>>>>>>> 13dc0c9b
      this.Editor.RectangleSelection.clearSelection();
      return;
    }

    /**
     * Restore selection when Block is already selected
     * but someone tries to write something.
     */
    if (restoreSelection) {
      this.selection.restore();
    }

    /** Now all blocks cleared */
    this.allBlocksSelected = false;
  }

  /**
   * Reduce each Block and copy its content
   */
  public copySelectedBlocks(): void {
    const fakeClipboard = $.make('div');

    this.selectedBlocks.forEach((block) => {
        /**
         * Make <p> tag that holds clean HTML
         */
        const cleanHTML = this.Editor.Sanitizer.clean(block.holder.innerHTML, this.sanitizerConfig);
        const fragment = $.make('p');

        fragment.innerHTML = cleanHTML;
        fakeClipboard.appendChild(fragment);
      });

    _.copyTextToClipboard(fakeClipboard.innerHTML);
  }

  /**
   * select Block
   * @param {number?} index - Block index according to the BlockManager's indexes
   */
  public selectBlockByIndex(index?) {
    const {BlockManager} = this.Editor;

    /**
     * Remove previous focused Block's state
     */
    BlockManager.clearFocused();

    let block;

    if (isNaN(index)) {
      block = BlockManager.currentBlock;
    } else {
      block = BlockManager.getBlockByIndex(index);
    }

    /** Save selection */
    this.selection.save();
    SelectionUtils.get()
      .removeAllRanges();

    block.selected = true;
  }

  /**
   * First CMD+A selects all input content by native behaviour,
   * next CMD+A keypress selects all blocks
   *
   * @param {KeyboardEvent} event
   */
  private handleCommandA(event: KeyboardEvent): void {
    this.Editor.RectangleSelection.clearSelection();

<<<<<<< HEAD
    /** Prevent default selection */
    event.preventDefault();

    this.selectAllBlocks();
=======
    /** allow default selection on native inputs */
    if ($.isNativeInput(event.target) && !this.nativeInputSelected) {
      this.nativeInputSelected = true;
      return;
    }

    const workingBlock = this.Editor.BlockManager.getBlock(event.target as HTMLElement);
    const inputs = workingBlock.inputs;

    /**
     * If Block has more than one editable element allow native selection
     * Second cmd+a will select whole Block
     */
    if (inputs.length > 1 && !this.readyToBlockSelection) {
      this.readyToBlockSelection = true;
      return;
    }

    if (this.needToSelectAll) {
      /** Prevent default selection */
      event.preventDefault();

      /**
       * Save selection
       * Will be restored when closeSelection fired
       */
      this.selection.save();

      /**
       * Remove Ranges from Selection
       */
      SelectionUtils.get()
        .removeAllRanges();

      this.selectAllBlocks();
      this.needToSelectAll = false;

      /**
       * Close ConversionToolbar when all Blocks selected
       */
      this.Editor.ConversionToolbar.close();
    } else {
      this.needToSelectAll = true;
    }
>>>>>>> 13dc0c9b
  }

  /**
   * Select All Blocks
   * Each Block has selected setter that makes Block copyable
   */
  private selectAllBlocks() {
    this.allBlocksSelected = true;
  }
}<|MERGE_RESOLUTION|>--- conflicted
+++ resolved
@@ -6,8 +6,8 @@
  * @version 1.0.0
  */
 import Module from '../__module';
+import _ from '../utils';
 import Block from '../block';
-import _ from '../utils';
 import $ from '../dom';
 
 import SelectionUtils from '../selection';
@@ -76,8 +76,6 @@
   }
 
   /**
-<<<<<<< HEAD
-=======
    * Return selected Blocks array
    * @return {Block[]}
    */
@@ -86,28 +84,6 @@
   }
 
   /**
-   * Flag used to define block selection
-   * First CMD+A defines it as true and then second CMD+A selects all Blocks
-   * @type {boolean}
-   */
-  private needToSelectAll: boolean = false;
-
-  /**
-   * Flag used to define native input selection
-   * In this case we allow double CMD+A to select Block
-   * @type {boolean}
-   */
-  private nativeInputSelected: boolean = false;
-
-  /**
-   * Flag identifies any input selection
-   * That means we can select whole Block
-   * @type {boolean}
-   */
-  private readyToBlockSelection: boolean = false;
-
-  /**
->>>>>>> 13dc0c9b
    * SelectionUtils instance
    * @type {SelectionUtils}
    */
@@ -168,16 +144,8 @@
    * @param {Event} reason - event caused clear of selection
    * @param {boolean} restoreSelection - if true, restore saved selection
    */
-<<<<<<< HEAD
-  public clearSelection(restoreSelection = false) {
-    if (!this.anyBlockSelected || this.Editor.RectangleSelection.isRectActivated()) {
-=======
   public clearSelection(reason?: Event, restoreSelection = false) {
     const {BlockManager, Caret, RectangleSelection} = this.Editor;
-
-    this.needToSelectAll = false;
-    this.nativeInputSelected = false;
-    this.readyToBlockSelection = false;
 
     /**
      * If reason caused clear of the selection was printable key and any block is selected,
@@ -196,34 +164,24 @@
     this.Editor.CrossBlockSelection.clear(reason);
 
     if (!this.anyBlockSelected || RectangleSelection.isRectActivated()) {
->>>>>>> 13dc0c9b
       this.Editor.RectangleSelection.clearSelection();
       return;
     }
-
-    /**
-     * Restore selection when Block is already selected
-     * but someone tries to write something.
-     */
-    if (restoreSelection) {
-      this.selection.restore();
-    }
-
-    /** Now all blocks cleared */
-    this.allBlocksSelected = false;
   }
 
   /**
    * Reduce each Block and copy its content
    */
   public copySelectedBlocks(): void {
+    const {Sanitizer} = this.Editor;
     const fakeClipboard = $.make('div');
 
-    this.selectedBlocks.forEach((block) => {
+    this.selectedBlocks.filter((block) => block.selected)
+      .forEach((block) => {
         /**
          * Make <p> tag that holds clean HTML
          */
-        const cleanHTML = this.Editor.Sanitizer.clean(block.holder.innerHTML, this.sanitizerConfig);
+        const cleanHTML = Sanitizer.clean(block.holder.innerHTML, this.sanitizerConfig);
         const fragment = $.make('p');
 
         fragment.innerHTML = cleanHTML;
@@ -262,65 +220,18 @@
   }
 
   /**
-   * First CMD+A selects all input content by native behaviour,
-   * next CMD+A keypress selects all blocks
+   * First CMD+A Selects current focused blocks,
+   * and consequent second CMD+A keypress selects all blocks
    *
-   * @param {KeyboardEvent} event
-   */
-  private handleCommandA(event: KeyboardEvent): void {
+   * @param {keydown} event
+   */
+  private handleCommandA(event): void {
     this.Editor.RectangleSelection.clearSelection();
 
-<<<<<<< HEAD
     /** Prevent default selection */
     event.preventDefault();
 
     this.selectAllBlocks();
-=======
-    /** allow default selection on native inputs */
-    if ($.isNativeInput(event.target) && !this.nativeInputSelected) {
-      this.nativeInputSelected = true;
-      return;
-    }
-
-    const workingBlock = this.Editor.BlockManager.getBlock(event.target as HTMLElement);
-    const inputs = workingBlock.inputs;
-
-    /**
-     * If Block has more than one editable element allow native selection
-     * Second cmd+a will select whole Block
-     */
-    if (inputs.length > 1 && !this.readyToBlockSelection) {
-      this.readyToBlockSelection = true;
-      return;
-    }
-
-    if (this.needToSelectAll) {
-      /** Prevent default selection */
-      event.preventDefault();
-
-      /**
-       * Save selection
-       * Will be restored when closeSelection fired
-       */
-      this.selection.save();
-
-      /**
-       * Remove Ranges from Selection
-       */
-      SelectionUtils.get()
-        .removeAllRanges();
-
-      this.selectAllBlocks();
-      this.needToSelectAll = false;
-
-      /**
-       * Close ConversionToolbar when all Blocks selected
-       */
-      this.Editor.ConversionToolbar.close();
-    } else {
-      this.needToSelectAll = true;
-    }
->>>>>>> 13dc0c9b
   }
 
   /**
