--- conflicted
+++ resolved
@@ -389,11 +389,7 @@
    * @param {ClipboardEvent} event
    */
   private handlePasteEvent = async (event: ClipboardEvent): Promise<void> => {
-<<<<<<< HEAD
-    const {BlockManager, Tools, Toolbar, BlockSelection} = this.Editor;
-=======
-    const {BlockManager, Toolbar} = this.Editor;
->>>>>>> 13dc0c9b
+    const {BlockManager, Tools, Toolbar} = this.Editor;
 
     /** If target is native input or is not Block, use browser behaviour */
     if (
